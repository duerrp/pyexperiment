language: python
cache: pip
sudo: false
python:
<<<<<<< HEAD
  - "2.7"
  - "3.2"
  - "3.3"
  - "3.4"
# command to install dependencies
before_install:
  - sudo apt-get update -qq
  - sudo apt-get install -y libhdf5-serial-dev
install: 
  - pip install -r requirements.txt
  - pip install coveralls

# command to run tests
=======
- '2.7'
- '3.2'
- '3.3'
- '3.4'
addons:
  apt_packages:
  - libhdf5-serial-dev
#  - pandoc
install:
- pip install -r requirements.txt
- pip install coveralls
# - pip install pypandoc
>>>>>>> e9b9aaa1
script:
- coverage run --source=pyexperiment ./run_tests
after_success:
- coverage report -m
- coveralls --verbose
# - pandoc -o README.rst README.md
deploy:
  provider: pypi
  # server: https://testpypi.python.org/pypi
  user: duerrp
  skip_cleanup: true
  password:
    secure: C6KG3dFhwueZlI43xYy1Gt/f8rzoZOlrzm2ICojI9pAY4jB6afdbZGbusZMuxiD1O/36m7aWwbZ8yYeiWPkgfV5W6NqTJ7tqsq2lhQYBdtAdFHn2CnwruKfnKeiwggrlUNR5CkKm+S9xKtzanfVonPZD64ZLQXBjUCPl3jH1ZLY=
  on:
    tags: true
    repo: duerrp/pyexperiment
    branch: master
    python: 3.4<|MERGE_RESOLUTION|>--- conflicted
+++ resolved
@@ -2,21 +2,6 @@
 cache: pip
 sudo: false
 python:
-<<<<<<< HEAD
-  - "2.7"
-  - "3.2"
-  - "3.3"
-  - "3.4"
-# command to install dependencies
-before_install:
-  - sudo apt-get update -qq
-  - sudo apt-get install -y libhdf5-serial-dev
-install: 
-  - pip install -r requirements.txt
-  - pip install coveralls
-
-# command to run tests
-=======
 - '2.7'
 - '3.2'
 - '3.3'
@@ -29,7 +14,6 @@
 - pip install -r requirements.txt
 - pip install coveralls
 # - pip install pypandoc
->>>>>>> e9b9aaa1
 script:
 - coverage run --source=pyexperiment ./run_tests
 after_success:
